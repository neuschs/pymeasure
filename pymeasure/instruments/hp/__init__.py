#
# This file is part of the PyMeasure package.
#
# Copyright (c) 2013-2023 PyMeasure Developers
#
# Permission is hereby granted, free of charge, to any person obtaining a copy
# of this software and associated documentation files (the "Software"), to deal
# in the Software without restriction, including without limitation the rights
# to use, copy, modify, merge, publish, distribute, sublicense, and/or sell
# copies of the Software, and to permit persons to whom the Software is
# furnished to do so, subject to the following conditions:
#
# The above copyright notice and this permission notice shall be included in
# all copies or substantial portions of the Software.
#
# THE SOFTWARE IS PROVIDED "AS IS", WITHOUT WARRANTY OF ANY KIND, EXPRESS OR
# IMPLIED, INCLUDING BUT NOT LIMITED TO THE WARRANTIES OF MERCHANTABILITY,
# FITNESS FOR A PARTICULAR PURPOSE AND NONINFRINGEMENT. IN NO EVENT SHALL THE
# AUTHORS OR COPYRIGHT HOLDERS BE LIABLE FOR ANY CLAIM, DAMAGES OR OTHER
# LIABILITY, WHETHER IN AN ACTION OF CONTRACT, TORT OR OTHERWISE, ARISING FROM,
# OUT OF OR IN CONNECTION WITH THE SOFTWARE OR THE USE OR OTHER DEALINGS IN
# THE SOFTWARE.
#

from .hp33120A import HP33120A
from .hp34401A import HP34401A
from .hp3478A import HP3478A
from .hp3437A import HP3437A
from .hp8116a import HP8116A
from .hp8657b import HP8657B
from .hp856Xx import HP8560A
from .hp856Xx import HP8561B
<<<<<<< HEAD
from .hp437b import HP437B
=======
from .hp11713a import HP11713A
>>>>>>> 420ec3e5
from .hpsystempsu import HP6632A
from .hpsystempsu import HP6633A
from .hpsystempsu import HP6634A
from .hplegacyinstrument import HPLegacyInstrument<|MERGE_RESOLUTION|>--- conflicted
+++ resolved
@@ -30,11 +30,8 @@
 from .hp8657b import HP8657B
 from .hp856Xx import HP8560A
 from .hp856Xx import HP8561B
-<<<<<<< HEAD
+from .hp11713a import HP11713A
 from .hp437b import HP437B
-=======
-from .hp11713a import HP11713A
->>>>>>> 420ec3e5
 from .hpsystempsu import HP6632A
 from .hpsystempsu import HP6633A
 from .hpsystempsu import HP6634A
