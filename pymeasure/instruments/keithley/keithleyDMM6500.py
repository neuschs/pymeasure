#
# This file is part of the PyMeasure package.
#
# Copyright (c) 2013-2023 PyMeasure Developers
#
# Permission is hereby granted, free of charge, to any person obtaining a copy
# of this software and associated documentation files (the "Software"), to deal
# in the Software without restriction, including without limitation the rights
# to use, copy, modify, merge, publish, distribute, sublicense, and/or sell
# copies of the Software, and to permit persons to whom the Software is
# furnished to do so, subject to the following conditions:
#
# The above copyright notice and this permission notice shall be included in
# all copies or substantial portions of the Software.
#
# THE SOFTWARE IS PROVIDED "AS IS", WITHOUT WARRANTY OF ANY KIND, EXPRESS OR
# IMPLIED, INCLUDING BUT NOT LIMITED TO THE WARRANTIES OF MERCHANTABILITY,
# FITNESS FOR A PARTICULAR PURPOSE AND NONINFRINGEMENT. IN NO EVENT SHALL THE
# AUTHORS OR COPYRIGHT HOLDERS BE LIABLE FOR ANY CLAIM, DAMAGES OR OTHER
# LIABILITY, WHETHER IN AN ACTION OF CONTRACT, TORT OR OTHERWISE, ARISING FROM,
# OUT OF OR IN CONNECTION WITH THE SOFTWARE OR THE USE OR OTHER DEALINGS IN
# THE SOFTWARE.
#

import logging

from pymeasure.instruments import Instrument, Channel
from pymeasure.instruments.validators import (
    truncated_range,
    truncated_discrete_set,
    strict_discrete_set,
)

log = logging.getLogger(__name__)
log.addHandler(logging.NullHandler())

BOOL_MAPPINGS = {True: 1, False: 0}


class ScannerCard2000Channel(Channel):
    MODES = {
        "voltage": "VOLT:DC",
        "voltage ac": "VOLT:AC",
        "resistance": "RES",
        "resistance 4W": "FRES",
        "diode": "DIOD",
        "capacitance": "CAP",
        "temperature": "TEMP",
        "continuity": "CONT",
        "period": "PER:VOLT",
        "frequency": "FREQ:VOLT",
        "voltage ratio": "VOLT:DC:RAT",
        "NONE": "NONE",
    }

    mode = Channel.control(
        ":SENS:FUNC? (@{ch})",
        ':SENS:FUNC "%s", (@{ch})',
        """ Control the configuration mode for measurements, which can take the values:
        ``current`` (DC), ``current ac``,
        ``voltage`` (DC),  ``voltage ac``,
        ``resistance`` (2-wire), ``resistance 4W`` (4-wire),
        ``diode``, ``capacitance``,
        ``temperature``, ``continuity``,
        ``period``, ``frequency``,
        and ``voltage ratio``.
        """,
        validator=strict_discrete_set,
        values=MODES,
        map_values=True,
        get_process=lambda v: v.replace('"', ""),
    )

    nplc = Channel.control(
        "{function}:NPLC? (@{ch})",
        "{function}:NPLC %s, (@{ch})",
        """ Control the integration time in number of power line cycles (NPLC).
            Valid values: 0.0005 to 15 (60Hz) or 12 (50Hz or 400Hz)
            This command is valid only for ``voltage``, 2-wire ohms, and 4-wire ohms.

            .. note::

                Only ``voltage``, ``current``, ``resistance``, ``resistance 4W``, ``diode``,
                ``temperature``, and ``voltage ratio`` mode support NPLC setting. If current
                active mode doesn't support NPLC, this command will hang till adapter's
                timeout and cause -113 "Undefined header" error.

        """,
        validator=truncated_range,
        values=[0.0005, 15],
    )

    range_ = Instrument.control(
        "{function}:RANG? (@{ch})",
        "{function}:RANG %s, (@{ch})",
        """ Control measuring range for currently active mode. For ``frequency`` and ``period``
        measurements, :attr:`range_` applies to the signal's input voltage, not its frequency""",
    )

    autorange_enabled = Instrument.control(
        "{function}:RANG:AUTO? (@{ch})",
        "{function}:RANG:AUTO %d, (@{ch})",
        """ Control the autorange state for currently active mode.

        .. note::

            If current active mode doesn't support autorange, this command will hang
            till adapter's timeout and cause -113 "Undefined header" error.

        """,
        validator=strict_discrete_set,
        values=BOOL_MAPPINGS,
        map_values=True,
    )

    def _mode_command(self, mode=None):
        """Get SCPI's function name from mode."""
        if mode is None:
            mode = self.mode
        return self.MODES[mode]

    def enable_filter(self, mode=None, type="repeat", count=1):
        """Enable the averaging filter for the active mode, or can set another mode by its name.

        :param mode: A valid :attr:`mode` name, or `None` for the active mode
        :param type: The type of averaging filter, could be ``REPeat``, ``MOVing``, or ``HYBRid``.
        :param count: A number of averages, which can take take values from 1 to 100

        :return: Filter status read from the instrument
        """
        mode_cmd = self._mode_command(mode)
        self.write(f":SENS:{mode_cmd}:AVER:STAT 1, (@{self.id})")
        self.write(f":SENS:{mode_cmd}:AVER:TCON {type}, (@{self.id})")
        self.write(f":SENS:{mode_cmd}:AVER:COUN {count}, (@{self.id})")
        return self.ask(f":SENS:{mode_cmd}:AVER:STAT? (@{self.id})")

    def disable_filter(self, mode=None):
        """Disable the averaging filter for the active mode, or can set another mode by its name.

        :param mode: A valid :attr:`mode` name, or `None` for the active mode

        :return: Filter status read from the instrument
        """
        mode_cmd = self._mode_command(mode)
        self.write(f":SENS:{mode_cmd}:AVER:STAT 0, (@{self.id})")
        return self.ask(f":SENS:{mode_cmd}:AVER:STAT? (@{self.id})")

    def write(self, command):
        """Write a command to the instrument."""
        if "{function}" in command:
            super().write(command.format(function=ScannerCard2000Channel.MODES[self.mode]))
        else:
            super().write(command)


class KeithleyDMM6500(Instrument):
    """Represent the Keithely DMM6500 6½-Digit Multimeter and provide a
    high-level interface for interacting with the instrument.
    This class only uses "SCPI" command set (see also :attr:`command_set`) to
    communicate with the instrument.

    .. code-block:: python

        # Access via LAN
        ip_address = "xxx.xxx.xxx.xxx"
        dmm = KeithleyDMM6500(f"TCPIP::{ip_address}::inst0::INSTR")


    User can also use PyVISA to get DMM6500's USB port name and pass it to :class:`KeithleyDMM6500`

    .. code-block:: python

        import pyvisa
        rm = pyvisa.ResourceManager()
        resources = rm.list_resources()

        # assume there is only one USB instruments
        # Ex. ('USB0::1510::25856::01234567::0::INSTR')

        dmm = KeithleyDMM6500( resources[0] )

        # Measure voltage
        dmm.measure_voltage()
        print(dmm.voltage)

        # Measure AC voltage
        dmm.measure_voltage(ac=True)
        print(dmm.voltage)
    """

    MODES = {
        "voltage": "VOLT:DC",
        "voltage ac": "VOLT:AC",
        "current": "CURR:DC",
        "current ac": "CURR:AC",
        "resistance": "RES",
        "resistance 4W": "FRES",
        "diode": "DIOD",
        "capacitance": "CAP",
        "temperature": "TEMP",
        "continuity": "CONT",
        "period": "PER:VOLT",
        "frequency": "FREQ:VOLT",
        "voltage ratio": "VOLT:DC:RAT",
    }

    MODES_HAVE_AUTORANGE = (
        "current",
        "current ac",
        "voltage",
        "voltage ac",
        "resistance",
        "resistance 4W",
        "capacitance",
        "voltage ratio",
    )

    channels = Instrument.MultiChannelCreator(ScannerCard2000Channel, list(range(1, 11)))

    def __init__(self, adapter, **kwargs):
<<<<<<< HEAD
        super().__init__(adapter, "Keithley DMM6500 6½-Digit Multimeter", read_termination="\n", **kwargs)
=======
        super().__init__(
            adapter, "Keithley DMM6500 6½-Digit Multimeter", read_termination="\n", **kwargs
        )
        self.command_set = "SCPI"
>>>>>>> 812d0e70

    def __exit__(self, exc_type, exc_value, traceback):
        """Fully close the connection when the `with` code block finishes."""
        self.adapter.close()

    def close(self):
        """Close the connection"""
        self.adapter.close()

    ###########
    # General #
    ###########

    command_set = Instrument.control(
        "*LANG?",
        "*LANG %s",
        """ Control the command set that to use with DMM6500. Reboot the instrument is needed
        after changing the command set. Available values are:
        :code:`SCPI`, :code:`TSP`, :code:`SCPI2000`, and :code:`SCPI34401`.
        The :attr:`KeithleyDMM6500` class was designed to use :code:`SCPI` command set only.

        .. note::

            If you want to use TSP command set, you can use :attr:`write()` and :attr:`ask()`
            to send TSP command instead.

        """,
        validator=strict_discrete_set,
        values=["TSP", "SCPI", "SCPI2000", "SCPI34401"],
    )
    mode = Instrument.control(
        ":SENS:FUNC?",
        ':SENS:FUNC "%s"',
        """ Control the active measure function. Available values are:
        ``current`` (DC), ``current ac``, ``voltage`` (DC),  ``voltage ac``,
        ``resistance`` (2-wire), ``resistance 4W`` (4-wire),
        ``diode``, ``capacitance``, ``temperature``, ``continuity``,
        ``period``, ``frequency``, and ``voltage ratio``.
        """,
        validator=strict_discrete_set,
        values=MODES,
        map_values=True,
        get_process=lambda v: v.replace('"', ""),
    )

    line_frequency = Instrument.measurement(
        ":SYST:LFR?",
        """ Get the power line frequency which automatically detected while the instrument is
        powered on.""",
    )

    aperture = Instrument.control(
        "{function}:APER?",
        "{function}:APER %s",
        """ Control the aperture time of currently active :attr:`mode`.

        Valid values: ``MIN``, ``DEF``, ``MAX``, or number between 8.333u and 0.25 s.

        .. note::

            Only ``voltage``, ``current``, ``resistance``, ``resistance 4W``, ``diode``,
            ``temperature``, ``frequency``, ``period``, and ``voltage ratio`` mode support
            aperture setting. If current active mode doesn't support aperture, this command
            will hang till adapter's timeout and cause -113 "Undefined header" error.

        """,
    )

    range_ = Instrument.control(
        "{function}:RANG?",
        "{function}:RANG:AUTO 0;{function}:RANG %s",
        """ Control the positive full-scale measure range for currently active :attr:`mode`.
        Auto-range is disabled when this property is set.

        For frequency and period measurements, ranging applies to the signal's input voltage,
        not its frequency""",
    )

    autorange_enabled = Instrument.control(
        "{function}:RANG:AUTO?",
        "{function}:RANG:AUTO %d",
        """ Control the autorange state for currently active :attr:`mode`.

        .. note::

            If currently active mode doesn't support autorange, this command will hang
            till adapter's timeout and cause -113 "Undefined header" error.

        """,
        validator=strict_discrete_set,
        values=BOOL_MAPPINGS,
        map_values=True,
    )

    relative = Instrument.control(
        "{function}:REL?",
        "{function}:REL %g",
        """ Control the relative offset value of currently active :attr:`mode`.
        When relative offset is enabled, all subsequent measured readings are offset by
        the value that is set for this command.
        If the instrument acquires the value, read this setting to return the value that
        was measured internally. See also the :attr:`relative_enabled`.""",
        validator=truncated_range,
        values=[-3.0, 3.0],
    )

    relative_enabled = Instrument.control(
        "{function}:REL:STAT?",
        "{function}:REL:STAT %g",
        """ Control the relative offset value applied to new measurements for currently
        active :attr:`mode`.""",
        validator=strict_discrete_set,
        values=BOOL_MAPPINGS,
        map_values=True,
    )

    nplc = Instrument.control(
        "{function}:NPLC?",
        "{function}:NPLC %s",
        """ Control the integration time in number of power line cycles (NPLC) of currently
        active :attr:`mode`. This value sets the amount of time that the input signal is measured.
        Valid values are: 0.0005 to 15 (60Hz) or 12 (50Hz or 400Hz).

        .. note::

            Only ``voltage``, ``current``, ``resistance``, ``resistance 4W``, ``diode``,
            ``temperature``, and ``voltage ratio`` mode support NPLC setting. If current
            active mode doesn't support NPLC, this command will hang till adapter's timeout
            and cause -113 "Undefined header" error.

        """,
        validator=truncated_range,
        values=[0.0005, 15],
    )

    digits = Instrument.control(
        ":DISP:{function}:DIG?",
        ":DISP:{function}:DIG %d",
        """ Control the displaying number of digits for currently active :attr:`mode`.
        Available values are from 3 to 6 representing dispaly digits from 3.5 to 6.5.""",
        validator=truncated_discrete_set,
        values=[3, 4, 5, 6],
        cast=int,
    )

    detector_bandwidth = Instrument.control(
        "{function}:DET:BAND?",
        "{function}:DET:BAND %s",
        """ Control the lowest frequency expected in the input signal in Hz
        ONLY for AC voltage and AC current measurement,

        Valid values: 3, 30, 300, ``MIN``, ``DEF``, ``MAX``.""",
        validator=strict_discrete_set,
        values=[3, 30, 300, "MIN", "DEF", "MAX"],
    )

    autozero_enabled = Instrument.control(
        "{function}:AZER?",
        "{function}:AZER %s",
        """ Control automatic updates to the internal reference measurements (autozero)
        of the instrument.
        """,
        validator=strict_discrete_set,
        values=BOOL_MAPPINGS,
        map_values=True,
    )

    system_time = Instrument.control(
        ":SYST:TIME? 1",
        ":SYST:TIME %s",
        """ Control system time on the instrument.
        Format of set is: ``year, month, day, hour, minute, second`` or ``hour, minute, second``.
        Example: Using ``time`` package to set instrument's clock:
        ``dmm.system_time = time.strftime("%Y, %m, %d, %H, %M, %S")``
        """,
    )

    def trigger_single_autozero(self):
        """Cause the instrument to refresh the reference and zero measurements once.

        Consequent autozero measurements are disabled."""
        self.write("AZER:ONCE")

    terminals_used = Instrument.measurement(
        "ROUT:TERM?",
        """ Get which set of input and output terminals the instrument is using.
            Return can be ``FRONT`` or ``REAR``.""",
        values={"FRONT": "FRON", "REAR": "REAR"},
        map_values=True,
    )

    ###########
    # Display #
    ###########

    display_screen = Instrument.setting(
        ":DISP:SCR %s",
        """ Set displayed front-panel screen by the name. Available names are:
        ``HOME`` (home), ``HOME_LARG`` (home screen with large readings), ``READ`` (reading table),
        ``HIST`` (histogram), ``SWIPE_FUNC`` (FUNCTIONS swipe screen),
        ``SWIPE_GRAP`` (GRAPH swipe screen), ``SWIPE_SEC`` (SECONDARY swipe screen),
        ``SWIPE_SETT`` (SETTINGS swipe screen), ``SWIPE_STAT`` (STATISTICS swipe screen),
        ``SWIPE_USER`` (USER swipe screen), ``SWIPE_CHAN`` (CHANNEL swipe screen),
        ``SWIPE_NONS`` (NONSWITCH swipe screen),
        ``SWIPE_SCAN`` (SCAN swipe screen), ``CHANNEL_CONT`` (Channel control screen),
        ``CHANNEL_SETT`` (Channel settings screen), ``CHANNEL_SCAN`` (Channel scan screen),
        or ``PROC`` (minimal CPU resources).
        """,
        validator=strict_discrete_set,
        values=(
            "HOME",
            "HOME_LARG",
            "READ",
            "HIST",
            "SWIPE_FUNC",
            "SWIPE_GRAP",
            "SWIPE_SEC",
            "SWIPE_SETT",
            "SWIPE_STAT",
            "SWIPE_USER",
            "SWIPE_CHAN",
            "SWIPE_NONS",
            "SWIPE_SCAN",
            "CHANNEL_CONT",
            "CHANNEL_SETT",
            "CHANNEL_SCAN",
            "PROC",
        ),
    )

    def displayed_text(self, top_line=None, bot_line=None):
        """Display text messages on the front-panel USER swipe screen.
        If no messages were defined, screen will be cleared.

        :param top_line: 1st line message
        :param bot_line: 2nd line message

        :return: None
        """
        self.write(":DISP:CLE")
        self.display_screen = "SWIPE_USER"
        if top_line:
            self.write(f':DISP:USER1:TEXT "{top_line}"')
        if bot_line:
            self.write(f':DISP:USER2:TEXT "{bot_line}"')

    ###############
    # Current (A) #
    ###############

    current = Instrument.measurement(
        ":READ?",
        """ Measure a DC or AC current in Amps, based on the active :attr:`mode`.""",
    )
    current_range = Instrument.control(
        ":SENS:CURR:RANG?",
        ":SENS:CURR:RANG:AUTO 0;:SENS:CURR:RANG %g",
        """ Control the DC current full-scale measure range in Amps.
        Available ranges are 10e-6, 100e-6, 1e-3, 10e-3, 100e-3, 1, 3 Amps (for front terminals),
        and 10 Amps (for rear terminals). Auto-range is disabled when this property is set.
        See also the :attr:`range_`.""",
        validator=truncated_discrete_set,
        values=[10e-6, 100e-6, 1e-3, 10e-3, 100e-3, 1, 3, 10],
    )
    current_relative = Instrument.control(
        ":SENS:CURR:REL?",
        ":SENS:CURR:REL %g",
        """ Control the DC current relative value in Amps (float strictly from -3 to 3).
        See also the :attr:`relative`.""",
        validator=truncated_range,
        values=[-3.0, 3.0],
    )
    current_relative_enabled = Instrument.control(
        ":SENS:CURR:REL:STAT?",
        ":SENS:CURR:REL:STAT %g",
        """ Control a relative offset value applied to DC current measurement.
        See also the :attr:`relative_enabled`.""",
        validator=strict_discrete_set,
        values=BOOL_MAPPINGS,
        map_values=True,
    )
    current_nplc = Instrument.control(
        ":SENS:CURR:NPLC?",
        ":SENS:CURR:NPLC %g",
        """ Control the number of power line cycles (NPLC) for the DC current measurement
        (float strictly from 0.0005 to 15). See also the :attr:`nplc`.""",
        validator=truncated_range,
        values=[0.0005, 15],
    )
    current_digits = Instrument.control(
        ":DISP:CURR:DIG?",
        ":DISP:CURR:DIG %d",
        """ Control the number of digits in the DC current readings (integer strictly from 3 to 6).
        See also the :attr:`digits`.
        """,
        validator=truncated_discrete_set,
        values=[3, 4, 5, 6],
        cast=int,
    )

    # Current (AC)
    current_ac_range = Instrument.control(
        ":SENS:CURR:AC:RANG?",
        ":SENS:CURR:AC:RANG:AUTO 0;:SENS:CURR:AC:RANG %g",
        """ Control the AC current positive full-scale measure range in Amps.
        Available ranges are 1e-3, 10e-3, 100e-3, 1, 3 Amps (for front terminals),
        and 10 Amps (for rear terminals). See also the :attr:`range_`.""",
        validator=truncated_discrete_set,
        values=[1e-3, 10e-3, 100e-3, 1, 3, 10],
    )
    current_ac_relative = Instrument.control(
        ":SENS:CURR:AC:REL?",
        ":SENS:CURR:AC:REL %g",
        """ Control the AC current relative value in Amps (float strictly from -3 to 3).
        See also the :attr:`relative`.""",
        validator=truncated_range,
        values=[-3.0, 3.0],
    )
    current_ac_relative_enabled = Instrument.control(
        ":SENS:CURR:AC:REL:STAT?",
        ":SENS:CURR:AC:REL:STAT %g",
        """ Control a relative offset value applied to AC current measurement.
        See also the :attr:`relative_enabled`.""",
        validator=strict_discrete_set,
        values=BOOL_MAPPINGS,
        map_values=True,
    )
    current_ac_digits = Instrument.control(
        ":DISP:CURR:AC:DIG?",
        ":DISP:CURR:AC:DIG %d",
        """ Control the number of digits in the AC current readings (integer strictly from 3 to 6).
        See also the :attr:`digits`.
        """,
        validator=truncated_discrete_set,
        values=[3, 4, 5, 6],
        cast=int,
    )
    current_ac_bandwidth = Instrument.control(
        ":SENS:CURR:AC:DET:BAND?",
        ":SENS:CURR:AC:DET:BAND %g",
        """ Control the detector bandwidth in Hz for AC current measurement
        (integer strictly among 3, 30, and 300).
        """,
        validator=truncated_discrete_set,
        values=[3, 30, 300],
    )

    def measure_current(self, max_current=10e-3, ac=False):
        """Configure the instrument to measure current,
        based on a maximum current to set the range, and
        a boolean flag to determine if DC or AC is required.

        :param max_current: A current in Volts to set the current range
        :param ac: False for DC current, and True for AC current
        """
        if ac:
            self.mode = "current ac"
            self.current_ac_range = max_current
        else:
            self.mode = "current"
            self.current_range = max_current

    ###############
    # Voltage (V) #
    ###############

    # DC
    voltage = Instrument.measurement(
        ":READ?",
        """ Measure a DC or AC voltage in Volts, based on the active :attr:`mode`.""",
    )
    voltage_range = Instrument.control(
        ":SENS:VOLT:RANG?",
        ":SENS:VOLT:RANG:AUTO 0;:SENS:VOLT:RANG %g",
        """ Control the DC voltage full-scale measure range in Volts.
        Available ranges are 0.1, 1, 10, 100, 1000.
        Auto-range is disabled when this property is set. See also the :attr:`range_`.""",
        validator=truncated_discrete_set,
        values=[0.1, 1, 10, 100, 1000],
    )
    voltage_relative = Instrument.control(
        ":SENS:VOLT:REL?",
        ":SENS:VOLT:REL %g",
        """ Control the DC voltage relative value in Volts (float strictly from -1000 to 1000).
        See also the :attr:`relative`.""",
        validator=truncated_range,
        values=[-1000, 1000],
    )
    voltage_relative_enabled = Instrument.control(
        ":SENS:VOLT:REL:STAT?",
        ":SENS:VOLT:REL:STAT %g",
        """ Control a relative offset value applied to DC voltage measurement.
        See also the :attr:`relative_enabled`.""",
        validator=strict_discrete_set,
        values=BOOL_MAPPINGS,
        map_values=True,
    )
    voltage_nplc = Instrument.control(
        ":SENS:VOLT:NPLC?",
        ":SENS:VOLT:NPLC %g",
        """ Control the number of power line cycles (NPLC) for the DC voltage measurement
        (float strictly from 0.0005 to 15). See also the :attr:`nplc`.""",
        validator=truncated_range,
        values=[0.0005, 15],
    )
    voltage_digits = Instrument.control(
        ":DISP:VOLT:DIG?",
        ":DISP:VOLT:DIG %d",
        """ Control the number of digits in the DC voltage readings (integer strictly from 3 to 6).
        See also the :attr:`digits`.""",
        validator=truncated_discrete_set,
        values=[3, 4, 5, 6],
        cast=int,
    )
    # AC
    voltage_ac_range = Instrument.control(
        ":SENS:VOLT:AC:RANG?",
        ":SENS:VOLT:RANG:AUTO 0;:SENS:VOLT:AC:RANG %g",
        """ Control the AC voltage positive full-scale measure range in Volts.
        Available ranges are 0.1, 1, 10, 100, 750.
        Auto-range is disabled when this property is set. See also the :attr:`range_`.
        """,
        validator=truncated_discrete_set,
        values=[0.1, 1, 10, 100, 750],
    )
    voltage_ac_relative = Instrument.control(
        ":SENS:VOLT:AC:REL?",
        ":SENS:VOLT:AC:REL %g",
        """ Control the AC voltage relative value in Volts (float strictly from -750 to 750).
        See also the :attr:`relative`.
        """,
        validator=truncated_range,
        values=[-750, 750],
    )
    voltage_ac_relative_enabled = Instrument.control(
        ":SENS:VOLT:AC:REL:STAT?",
        ":SENS:VOLT:AC:REL:STAT %g",
        """ Control a relative offset value applied to AC voltage measurement.
        See also the :attr:`relative_enabled`.
        """,
        validator=strict_discrete_set,
        values=BOOL_MAPPINGS,
        map_values=True,
    )
    voltage_ac_digits = Instrument.control(
        ":DISP:VOLT:AC:DIG?",
        ":DISP:VOLT:AC:DIG %d",
        """ Control the number of digits in the AC voltage readings (integer strictly from 3 to 6).
        See also the :attr:`digits`.
        """,
        validator=truncated_discrete_set,
        values=[3, 4, 5, 6],
        cast=int,
    )
    voltage_ac_bandwidth = Instrument.control(
        ":SENS:VOLT:AC:DET:BAND?",
        ":SENS:VOLT:AC:DET:BAND %g",
        """ Control the detector bandwidth in Hz for AC voltage measurement
        (integer strictly among 3, 30, and 300).
        """,
        validator=truncated_discrete_set,
        values=[3, 30, 300],
    )

    def measure_voltage(self, max_voltage=1, ac=False):
        """Configure the instrument to measure voltage,
        based on a maximum voltage to set the range, and
        a boolean flag to determine if DC or AC is required.

        :param max_voltage: A voltage in Volts to set the voltage range
        :param ac: False for DC voltage, and True for AC voltage
        """
        if ac:
            self.mode = "voltage ac"
            self.voltage_ac_range = max_voltage
        else:
            self.mode = "voltage"
            self.voltage_range = max_voltage

    ####################
    # Resistance (Ohm) #
    ####################

    resistance = Instrument.measurement(
        ":READ?",
        """ Measure a resistance in Ohms for both 2-wire and 4-wire
        configurations, based on the active :attr:`mode`. """,
    )
    resistance_range = Instrument.control(
        ":SENS:RES:RANG?",
        ":SENS:RES:RANG:AUTO 0;:SENS:RES:RANG %g",
        """ Control the 2-wire reistance full-scale measure range in Ohms.
        Available ranges are: 10, 100, 1e3, 10e3, 100e3, 1e6, 10e6, and 100e6.
        Auto-range is disabled when this property is set. See also the :attr:`range_`.""",
        validator=truncated_discrete_set,
        values=[10, 100, 1e3, 10e3, 100e3, 1e6, 10e6, 100e6],
    )
    resistance_relative = Instrument.control(
        ":SENS:RES:REL?",
        ":SENS:RES:REL %g",
        """ Control the 2-wire resistance relative value in Ohms (float strictly
        from -100M to 100M). See also the :attr:`relative`.""",
        validator=truncated_range,
        values=[-1e8, 1e8],
    )
    resistance_relative_enabled = Instrument.control(
        ":SENS:RES:REL:STAT?",
        ":SENS:RES:REL:STAT %g",
        """ Control a relative offset value applied to 2-wire resistance measurement.
        See also the :attr:`relative_enabled`.""",
        validator=strict_discrete_set,
        values=BOOL_MAPPINGS,
        map_values=True,
    )
    resistance_nplc = Instrument.control(
        ":SENS:RES:NPLC?",
        ":SENS:RES:NPLC %g",
        """ Control the number of power line cycles (NPLC) for the 2-wire resistance measurement
        (float strictly from 0.0005 to 15). See also the :attr:`nplc`.""",
        validator=truncated_range,
        values=[0.0005, 15],
    )
    resistance_digits = Instrument.control(
        ":DISP:RES:DIG?",
        ":DISP:RES:DIG %d",
        """ Control the number of digits in the 2-wire resistance readings
        (integer strictly from 3 to 6).  See also the :attr:`digits`.""",
        validator=truncated_discrete_set,
        values=[3, 4, 5, 6],
        cast=int,
    )
    resistance_4W_range = Instrument.control(
        ":SENS:FRES:RANG?",
        ":SENS:FRES:RANG:AUTO 0;:SENS:FRES:RANG %g",
        """ Control the 4-wire reistance full-scale measure range in Ohms.
        Available ranges are: 1, 10, 100, 1e3, 10e3, 100e3, 1e6, 10e6, and 100e6.
        Auto-range is disabled when this property is set. See also the :attr:`range_`.""",
        validator=truncated_discrete_set,
        values=[1, 10, 100, 1e3, 10e3, 100e3, 1e6, 10e6, 100e6],
    )
    resistance_4W_relative = Instrument.control(
        ":SENS:FRES:REL?",
        ":SENS:FRES:REL %g",
        """ Control the 4-wire resistance relative value in Ohms (float strictly
        from -100M to 100M). See also the :attr:`relative`.""",
        validator=truncated_range,
        values=[-1e8, 1e8],
    )
    resistance_4W_relative_enabled = Instrument.control(
        ":SENS:FRES:REL:STAT?",
        ":SENS:FRES:REL:STAT %g",
        """ Control a relative offset value applied to 4-wire resistance measurement.
        See also the :attr:`relative_enabled`.""",
        validator=strict_discrete_set,
        values=BOOL_MAPPINGS,
        map_values=True,
    )
    resistance_4W_nplc = Instrument.control(
        ":SENS:FRES:NPLC?",
        ":SENS:FRES:NPLC %g",
        """ Control the number of power line cycles (NPLC) for the 4-wire resistance measurement
        (float strictly from 0.0005 to 15). See also the :attr:`nplc`.""",
        validator=truncated_range,
        values=[0.0005, 15],
    )
    resistance_4W_digits = Instrument.control(
        ":DISP:FRES:DIG?",
        ":DISP:FRES:DIG %d",
        """ Control the number of digits in the 4-wire resistance readings
        (integer strictly from 3 to 6).  See also the :attr:`digits`.""",
        validator=truncated_discrete_set,
        values=[3, 4, 5, 6],
        cast=int,
    )

    def measure_resistance(self, max_resistance=10e6, wires=2):
        """Configure the instrument to measure resistance,
        based on a maximum resistance to set the range.

        :param max_resistance: A resistance in Ohms to set the resistance range
        :type max_resistance: float
        :param wires: ``2`` for normal resistance, and ``4`` for 4-wires resistance
        :type wires: int

        :return: None
        """
        if wires == 2:
            self.mode = "resistance"
            self.resistance_range = max_resistance
        elif wires == 4:
            self.mode = "resistance 4W"
            self.resistance_4W_range = max_resistance
        else:
            raise ValueError("Keithley DMM6500 only supports 2 or 4 wire" "resistance meaurements.")

    ##################
    # Frequency (Hz) #
    ##################

    frequency = Instrument.measurement(
        ":READ?",
        """ Measure a frequency in Hz, based on the active :attr:`mode`. """,
    )
    frequency_relative = Instrument.control(
        ":SENS:FREQ:REL?",
        ":SENS:FREQ:REL %g",
        """ Control the frequency relative value in Hz (float strictly from -1 MHz to 1 MHz).
        See also the :attr:`relative`.""",
        validator=truncated_range,
        values=[-1e6, 1e6],
    )
    frequency_relative_enabled = Instrument.control(
        ":SENS:FREQ:REL:STAT?",
        ":SENS:FREQ:REL:STAT %g",
        """ Control a relative offset value applied to frequency measurement.
        See also the :attr:`relative_enabled`.""",
        validator=strict_discrete_set,
        values=BOOL_MAPPINGS,
        map_values=True,
    )
    frequency_digits = Instrument.control(
        ":DISP:FREQ:DIG?",
        ":DISP:FREQ:DIG %d",
        """ Control the number of digits in the frequency readings (integer strictly from 3 to 6).
        See also the :attr:`digits`.""",
        validator=truncated_discrete_set,
        values=[3, 4, 5, 6],
        cast=int,
    )
    frequency_threshold = Instrument.control(
        ":SENS:FREQ:THR:RANG?",
        ":SENS:FREQ:THR:RANG %g",
        """ Control the expected input level in Volts for the frequency measurement
        (float strictly from 0.1 to 750V).""",
        validator=truncated_range,
        values=[0.1, 750],
    )
    frequency_threshold_auto_enabled = Instrument.control(
        ":SENS:FREQ:THR:RANG:AUTO?",
        ":SENS:FREQ:THR:RANG:AUTO %g",
        """ Control the auto threshold range for frequency measurement enabled or not.""",
        validator=strict_discrete_set,
        values=BOOL_MAPPINGS,
        map_values=True,
    )
    frequency_aperature = Instrument.control(
        ":SENS:FREQ:APER?",
        ":SENS:FREQ:APER %g",
        """ Control the aperture time in seconds for frequency measurement
        (float strictly from 2 ms to 273 ms). See also :attr:`aperture`.""",
        validator=truncated_range,
        values=[0.002, 0.273],
    )

    def measure_frequency(self):
        """Configure the instrument to measure frequency."""
        self.mode = "frequency"

    ##############
    # Period (s) #
    ##############

    period = Instrument.measurement(
        ":READ?",
        """ Measure a period in seconds, based on the active :attr:`mode`. """,
    )
    period_relative = Instrument.control(
        ":SENS:PER:REL?",
        ":SENS:PER:REL %g",
        """ Control the period relative value in seconds (float strictly from -1 s to 1 s).
        See also the :attr:`relative`.""",
        validator=truncated_range,
        values=[-1, 1],
    )
    period_relative_enabled = Instrument.control(
        ":SENS:PER:REL:STAT?",
        ":SENS:PER:REL:STAT %g",
        """ Control a relative offset value applied to period measurement.
        See also the :attr:`relative_enabled`.""",
        validator=strict_discrete_set,
        values=BOOL_MAPPINGS,
        map_values=True,
    )
    period_digits = Instrument.control(
        ":DISP:PER:DIG?",
        ":DISP:PER:DIG %d",
        """ Control the number of digits in the period readings (integer strictly from 3 to 6).
        See also the :attr:`digits`.""",
        validator=truncated_discrete_set,
        values=[3, 4, 5, 6],
        cast=int,
    )
    period_threshold = Instrument.control(
        ":SENS:PER:THR:RANG?",
        ":SENS:PRE:THR:RANG %g",
        """ Control the expected input level in Volts for the period measurement
        (float strictly from 0.1 to 750V).""",
        validator=truncated_range,
        values=[0.1, 750],
    )
    period_threshold_auto_enabled = Instrument.control(
        ":SENS:PER:THR:RANG:AUTO?",
        ":SENS:PER:THR:RANG:AUTO %g",
        """ Control the auto threshold range for period measurement enabled or not.""",
        validator=strict_discrete_set,
        values=BOOL_MAPPINGS,
        map_values=True,
    )
    period_aperature = Instrument.control(
        ":SENS:PER:APER?",
        ":SENS:PER:APER %g",
        """ Control the aperture time in seconds for period measurement
        (float strictly from 2 ms to 273 ms). See also :attr:`aperture`""",
        validator=truncated_range,
        values=[0.002, 0.273],
    )

    def measure_period(self):
        """Configure the instrument to measure period."""
        self.mode = "period"

    ###################
    # Temperature (C) #
    ###################

    temperature = Instrument.measurement(
        ":READ?",
        """ Measure a temperature in Celsius, based on the active :attr:`mode`. """,
    )
    temperature_relative = Instrument.control(
        ":SENS:TEMP:REL?",
        ":SENS:TEMP:REL %g",
        """ Control the temperature relative value in Celsius (float strictly from -3310 C to
        3310 C). See also the :attr:`relative`.""",
        validator=truncated_range,
        values=[-3310, 3310],
    )
    temperature_relative_enabled = Instrument.control(
        ":SENS:TEMP:REL:STAT?",
        ":SENS:TEMP:REL:STAT %g",
        """ Control a relative offset value applied to temperature measurement.
        See also the :attr:`relative_enabled`.""",
        validator=strict_discrete_set,
        values=BOOL_MAPPINGS,
        map_values=True,
    )
    temperature_nplc = Instrument.control(
        ":SENS:TEMP:NPLC?",
        ":SENS:TEMP:NPLC %g",
        """ Control the number of power line cycles (NPLC) for the temperature measurement
        (float strictly from 0.0005 to 15). See also the :attr:`nplc`.""",
        validator=truncated_range,
        values=[0.0005, 15],
    )
    temperature_digits = Instrument.control(
        ":DISP:TEMP:DIG?",
        ":DISP:TEMP:DIG %d",
        """ Control the number of digits in the temperature readings (integer strictly from 3 to 6).
        See also the :attr:`digits`.""",
        validator=truncated_discrete_set,
        values=[3, 4, 5, 6],
        cast=int,
    )

    def measure_temperature(self):
        """Configure the instrument to measure temperature."""
        self.mode = "temperature"

    ###############
    # Capacitance #
    ###############

    capacitance = Instrument.measurement(
        ":READ?",
        """ Measure a capacitance in Farad, based on the active :attr:`mode`.""",
    )
    capacitance_relative = Instrument.control(
        ":SENS:CAP:REL?",
        ":SENS:CAP:REL %g",
        """ Control the capacitance relative value in Farad (float strictly
        from -0.001 to 0.001 F). See also the :attr:`relative`.""",
        validator=truncated_range,
        values=[-0.001, 0.001],
    )
    capacitance_relative_status = Instrument.control(
        ":SENS:CAP:REL:STAT?",
        ":SENS:CAP:REL:STAT %g",
        """ Control a relative offset value applied to capacitance measurement.
        See also the :attr:`relative_enabled`.""",
        validator=strict_discrete_set,
        values=BOOL_MAPPINGS,
        map_values=True,
    )
    capacitance_range = Instrument.control(
        ":SENS:CAP:RANG?",
        ":SENS:CAP:RANG:AUTO 0;:SENS:CURR:RANG %g",
        """ Control the capacitance full-scale measure range in Farad.
        Available ranges are 1e-9, 10e-9, 100e-9, 1e-6, 10e-6, 100e-6, 1e-3.
        Auto-range is disabled when this property is set. See also the :attr:`range_`.""",
        validator=truncated_discrete_set,
        values=[1e-9, 10e-9, 100e-9, 1e-6, 10e-6, 100e-6, 1e-3],
    )
    capacitance_digits = Instrument.control(
        ":DISP:CAP:DIG?",
        ":DISP:CAP:DIG %d",
        """ Control the number of digits in the capacitance readings (integer strictly from 3 to 6).
        See also the :attr:`digits`.""",
        validator=truncated_discrete_set,
        values=[3, 4, 5, 6],
        cast=int,
    )

    def measure_capacitance(self, max_capacitance=1e-3):
        """Configure the instrument to measure capacitance.

        :param max_capacitance: Set :attr:`capacitance_range` after changing :attr:`mode`

        :return: None
        """
        self.mode = "capacitance"
        self.capacitance_range = max_capacitance

    #########
    # Diode #
    #########

    diode = Instrument.measurement(
        ":READ?",
        """ Measure a diode's forward voltage drop of general-purpose diodes and the
        Zener voltage of Zener diodes on the 10V range with a constant test current (bias level),
        based on the active :attr:`mode`. """,
    )
    diode_bias = Instrument.control(
        ":SENS:DIOD:BIAS:LEV?",
        ":SENS:DIOD:BIAS:LEV %g",
        """ Controll the amount of current in Amps the instrument sources while making
        measurement. Available bias levels are 1e-5, 0.0001, 0.001, 0.01.""",
        validator=truncated_discrete_set,
        values=[1e-5, 0.0001, 0.001, 0.01],
    )
    diode_nplc = Instrument.control(
        ":SENS:DIOD:NPLC?",
        ":SENS:DIOD:NPLC %g",
        """ Control the number of power line cycles (NPLC) for the diode measurement
        (float strictly from 0.0005 to 15). See also the :attr:`nplc`.""",
        validator=truncated_range,
        values=[0.0005, 15],
    )

    def measure_diode(self):
        """Configure the instrument to perform diode testing.

        :return: None
        """
        self.mode = "diode"

    ##############
    # Continuity #
    ##############

    def measure_continuity(self):
        """Configure the instrument to perform continuity testing.

        :return: None
        """
        self.mode = "continuity"

    ##########
    # Buffer #
    ##########
    # Main buffer fuctions are inherited from `KeithleyBuffer` class

    buffer_points = buffer_size = Instrument.control(
        ":TRAC:POIN?",
        ":TRAC:POIN %d",
        """ Control the number of buffer points.
        This does not represent actual points in the buffer, but the configuration
        value instead. `0` means the largest buffer possibe based on the available
        memory when the bufer is created.""",
        validator=truncated_range,
        values=[0, 6_000_000],
        cast=int,
    )

    points_in_buffer = Instrument.measurement(
        "TRAC:ACT?",
        """ Query the number of readings stored in the buffer.""",
        cast=int,
    )

    ###########
    # Formats #
    ###########

    data_format = Instrument.control(
        "FORMAT:DATA?",
        "FORMAT:DATA %s",
        """ Control data format that is used when transferring readings over the remote
        interface.  Available values are ``ASC``(ASCII), ``REAL``(double-precision),
        or ``SRE``(single-precision)""",
        validator=strict_discrete_set,
        values=("ASC", "REAL", "SRE"),
    )

    ################
    # Scanner Card #
    ################

    scan_id = Instrument.measurement(
        ":SYST:CARD1:IDN?",
        """ Get scanner card's ID.""",
        separator="|",
    )

    scan_vch_start = Instrument.measurement(
        "SYST:CARD1:VCH:STAR?",
        """ Get the first channel in the slot that supports voltage or 2-wire measurements.""",
        cast=int,
    )

    scan_vch_end = Instrument.measurement(
        "SYST:CARD1:VCH:END?",
        """ Get the last channel in the slot that supports voltage or 2-wire measurements.""",
        cast=int,
    )

    scan_card_vmax = Instrument.measurement(
        "SYST:CARD1:VMAX?", """ Get the maximum voltage of all channels.""", cast=int
    )

    pseudo_scanner_enabled = Instrument.setting(
        ":SYST:PCAR1 %d",
        """ Set pseudo scanner card if there's no scanner card in the instrument.
        After setting, user can check current scanner card by :attr:`scan_id`.
        If a scanner card is installed, this setting won't have any effect.""",
        validator=strict_discrete_set,
        values={True: 2000, False: 0},
        map_values=True,
    )

    scan_channels = Instrument.control(
        ":ROUT:SCAN:CRE?",
        ":ROUT:SCAN:CRE (@%s)",
        """ Control the channel list of scanning. An empty string will clear the list.
        Use comma to separate single channel and use a colon to separate the first
        and last channel in the list.
        Examples: ``1``, ``1,3,5``, ``1:2, 7:8``, or ``1:10``.
        """,
        get_process=lambda x: x[-1].replace(")", ""),
        separator="@",
    )

    @property
    def scan_channels_list(self):
        """Expand :attr:`scan_channels` string to a list of integers.

        For example, when :attr:`scan_channels` is ``1,3:5,7:8,10``,
        this attribute will return ``[1,3,4,5,7,8,10]``. If ``scan_channels_list=[1,2,3,4,6]``,
        the :attr:`scan_channels` will be ``1:4,6``.
        """
        chan_str = self.scan_channels
        # Trans string to list of int, ex. "1,3:5,7:8,10" -> [1,3,4,5,7,8,10]
        chn_list = chan_str.split(",")
        for idx, ch in enumerate(chn_list):
            try:
                chn_list[idx] = int(ch)
            except ValueError:
                # process string "a:b" -> a, a+1, ..., b
                ch = list(map(int, ch.split(":")))
                ch[-1] += 1
                chn_list[idx: idx + 1] = list(range(*ch))
        return chn_list

    @scan_channels_list.setter
    def scan_channels_list(self, new_channels):
        """Set scan channels by a list or tuple."""
        if isinstance(new_channels, (list, tuple)):
            self.scan_channels = ",".join(map(str, new_channels))
        else:
            log.error("Not an acceptable list")

    scan_count = Instrument.control(
        ":ROUT:SCAN:COUN:SCAN?",
        ":ROUT:SCAN:COUN:SCAN %d",
        """ Control the number of times the scan is repeated. Set to ``0`` set the scan
        to repeat until aborted.""",
        cast=int,
    )

    scan_interval = Instrument.control(
        ":ROUT:SCAN:INT?",
        ":ROUT:SCAN:INT %d",
        """ Control the interval time (0s to 100ks) between scan starts when the
        :attr:`scan_count` is more than one.""",
        validator=truncated_range,
        values=[0, 100e3],
        cast=int,
    )

    def scanned_data(self, start_idx=None, end_idx=None, raw=False):
        """Return a list of scanning values from the buffer.

        :param start_idx: A bool value which controls communication state while scanning.
            Default is ``True`` and the communication waits until the commands are complete
            to accept new commands
        :param end_idx: An alternative way to set :attr:`scan_count`
        :param raw: An alternative way to set :attr:`scan_interval` in second
        :return: A list of scan channels' measuredh
        :rtype: A list of channels' list
        """
        self.write(":FORM:DATA ASCII")
        if start_idx is None:
            start_idx = self.ask(":TRAC:ACT:STAR?")
        if end_idx is None:
            end_idx = self.ask(":TRAC:ACT:END?")
        data = self.values(f":TRAC:DATA? {start_idx}, {end_idx}")
        if raw:
            return data
        else:
            nums = len(self.scan_channels_list)
            # re-organize data to 2D list
            return [data[i::nums] for i in range(nums)]

    @property
    def scan_modes(self):
        """Get a dictionary of every channel's mode."""
        res = dict()
        for i in range(self.scan_vch_start, self.scan_vch_end + 1):
            res[i] = self.channels[i].mode
        return res

    @scan_modes.setter
    def scan_modes(self, new_mode):
        """Set all channles to the new mode. Ex: ``scan_modes = "voltage"``"""
        self.write(f':SENS:FUNC "{self._mode_command(new_mode)}", (@1:10)')

    @property
    def scan_iscomplete(self):
        """Get Event Status Register (ESR) bit 0 to determine if previous works were
        completed.
        This properity is used while running time-consuming scanning operation."""
        res = int(self.ask("*ESR?")) & 1
        if res == 1:
            return True
        else:
            return False

    def scan_start(self, block_communication=True, count=None, interval=None):
        """Start the scanner card to close each channel of :attr:`scan_channels` sequentially
        and to do measurements.

        If :attr:`scan_count` is larger than 1, the next scanning will start again
        after :attr:`scan_interval` seceond. Running large counts or long interval scanning
        is a time-consuming operation. It's better to set ``block_communication=False`` and
        use :attr:`scan_iscomplete` to check if the measurement is completed.

        :param block_communication: A bool value which controls communication state while
            scanning. Default is ``True`` and the communication waits until the commands
            are complete to accept new commands
        :param count: An alternative way to set :attr:`scan_count` before scanning.
        :param interval: An alternative way to set :attr:`scan_interval` in second before
            scanning.
        :return: None
        """
        if count:
            self.scan_count = count
        if interval:
            self.scan_interval = interval
        self.clear()
        if block_communication:
            self.write(":INIT;*WAI")
            log.info("Enable blocking communication.")
        else:
            self.write(":INIT")
            self.write("*OPC")
            log.info("Enable non-blocking communication.")
            log.info("Use `scan_iscomplete` to know the status.")

    def scan_stop(self):
        """Abort the scanning measurement by stopping the measurement arming and
        triggering sequence.

        :return: None
        """
        self.write(":ABOR")

    ##########
    # Common #
    ##########

    def _mode_command(self, mode=None):
        """Get SCPI's function name from mode."""
        if mode is None:
            mode = self.mode
        return self.MODES[mode]

    def auto_range_status(self, mode=None):
        """Get the status of auto-range of active mode or another mode by its name.
        Only ``current`` (DC), ``current ac``, ``voltage`` (DC),  ``voltage ac``,
        ``resistance`` (2-wire), ``resistance 4W`` (4-wire), ``capacitance``,
        and ``voltage ratio`` support autorange. If chosen mode is not in these
        modes, this command will also return ``False``.

        :param mode: A valid :attr:`mode` name, or `None` for the active mode
        :return: a bool value for auto-range enabled or disabled
        :rtype: bool

        """
        if mode is None:
            mode = self.mode
        if mode in self.MODES_HAVE_AUTORANGE:
            value = self.ask(f":SENS:{self._mode_command(mode)}:RANG:AUTO?")
            if value == "1":
                return True
            else:
                return False
        else:
            return False

    def auto_range(self, mode=None):
        """Set the active mode to use auto-range, or can set another mode by its name.

        Only ``current`` (DC), ``current ac``, ``voltage`` (DC),  ``voltage ac``,
        ``resistance`` (2-wire), ``resistance 4W`` (4-wire), ``capacitance``,
        and ``voltage ratio`` support autorange. If chosen mode is not in these
        modes, this command will do nothing.

        :param mode: A valid :attr:`mode` name, or `None` for the active mode

        """
        if mode is None:
            mode = self.mode
        if mode in self.MODES_HAVE_AUTORANGE:
            self.write(f":SENS:{self._mode_command(mode)}:RANG:AUTO 1")

    def enable_relative(self, mode=None):
        """Enable the application of a relative offset value to the measurement
        for the active mode, or can set another mode by its name.

        :param mode: A valid :attr:`mode` name, or `None` for the active mode
        """
        self.write(f":SENS:{self._mode_command(mode)}:REL:STAT 1")

    def disable_relative(self, mode=None):
        """Disable the application of a relative offset value to the measurement
        for the active mode, or can set another mode by its name.

        :param mode: A valid :attr:`mode` name, or `None` for the active mode
        """
        self.write(f":SENS:{self._mode_command(mode)}:REL:STAT 0")

    def acquire_relative(self, mode=None):
        """Set the active value as the relative for the active mode,
        or can set another mode by its name.

        :param mode: A valid :attr:`mode` name, or `None` for the active mode

        :return: The relative value that was acquired

        """
        mode_cmd = self._mode_command(mode)
        self.write(f":SENS:{mode_cmd}:REL:ACQ")
        rel = float(self.ask(f":SENS:{mode_cmd}:REL?"))
        return rel

    def enable_filter(self, mode=None, type="repeat", count=1):
        """Enable the averaging filter for the active mode,
        or can set another mode by its name.

        :param mode: A valid :attr:`mode` name, or `None` for the active mode
        :param type: The type of averaging filter, could be ``REPeat``, ``MOVing``, or ``HYBRid``.
        :param count: A number of averages, which can take take values from 1 to 100

        :return: Filter status read from the instrument
        """
        mode_cmd = self._mode_command(mode)
        self.write(f":SENS:{mode_cmd}:AVER:STAT 1")
        self.write(f":SENS:{mode_cmd}:AVER:TCON {type}")
        self.write(f":SENS:{mode_cmd}:AVER:COUN {count}")
        return self.ask(f":SENS:{mode_cmd}:AVER:STAT?")

    def disable_filter(self, mode=None):
        """Disable the averaging filter for the active mode,
        or can set another mode by its name.

        :param mode: A valid :attr:`mode` name, or `None` for the active mode

        :return: Filter status read from the instrument
        """
        mode_cmd = self._mode_command(mode)
        self.write(f":SENS:{mode_cmd}:AVER:STAT 0")
        return self.ask(f":SENS:{mode_cmd}:AVER:STAT?")

    def beep(self, frequency, duration):
        """Sound a system beep.

        :param frequency: A frequency in Hz between 20 Hz and 8000 Hz
        :param duration: The amount of time to play the tone between 0.001 s to 100 s
        :return: None
        """
        self.write(f":SYST:BEEP {frequency:g}, {duration:g}")

    def write(self, command):
        """Write a command to the instrument.

        :param command: A command
        :param type: str
        :return: None
        """
        if "{function}" in command:
            super().write(command.format(function=KeithleyDMM6500.MODES[self.mode]))
        else:
            super().write(command)<|MERGE_RESOLUTION|>--- conflicted
+++ resolved
@@ -218,14 +218,10 @@
     channels = Instrument.MultiChannelCreator(ScannerCard2000Channel, list(range(1, 11)))
 
     def __init__(self, adapter, **kwargs):
-<<<<<<< HEAD
-        super().__init__(adapter, "Keithley DMM6500 6½-Digit Multimeter", read_termination="\n", **kwargs)
-=======
         super().__init__(
             adapter, "Keithley DMM6500 6½-Digit Multimeter", read_termination="\n", **kwargs
         )
         self.command_set = "SCPI"
->>>>>>> 812d0e70
 
     def __exit__(self, exc_type, exc_value, traceback):
         """Fully close the connection when the `with` code block finishes."""
